--- conflicted
+++ resolved
@@ -1,148 +1,145 @@
-﻿# DeepChem
-
-[![Anaconda-Server Badge](https://anaconda.org/conda-forge/deepchem/badges/version.svg)](https://anaconda.org/conda-forge/deepchem)
-[![PyPI version](https://badge.fury.io/py/deepchem.svg)](https://pypi.org/project/deepchem/)
-[![Documentation Status](https://readthedocs.org/projects/deepchem/badge/?version=latest)](https://deepchem.readthedocs.io/en/latest/?badge=latest)  
-[![Test for DeepChem Core](https://github.com/deepchem/deepchem/workflows/Test%20for%20DeepChem%20Core/badge.svg)](https://github.com/deepchem/deepchem/actions?query=workflow%3A%22Test+for+DeepChem+Core%22)
-[![Test for documents](https://github.com/deepchem/deepchem/workflows/Test%20for%20documents/badge.svg)](https://github.com/deepchem/deepchem/actions?query=workflow%3A%22Test+for+documents%22)
-[![Test for build scripts](https://github.com/deepchem/deepchem/workflows/Test%20for%20build%20scripts/badge.svg)](https://github.com/deepchem/deepchem/actions?query=workflow%3A%22Test+for+build+scripts%22)
-[![codecov](https://codecov.io/gh/deepchem/deepchem/branch/master/graph/badge.svg?token=5rOZB2BY3h)](https://codecov.io/gh/deepchem/deepchem)  
-
-[Website](https://deepchem.io/) | [Documentation](https://deepchem.readthedocs.io/en/latest/) | [Colab Tutorial](https://github.com/deepchem/deepchem/tree/master/examples/tutorials) | [Discussion Forum](https://forum.deepchem.io/) | [Gitter](https://gitter.im/deepchem/Lobby)
-
-DeepChem aims to provide a high quality open-source toolchain
-that democratizes the use of deep-learning in drug discovery,
-materials science, quantum chemistry, and biology.
-
-### Table of contents:
-
-- [Requirements](#requirements)
-- [Installation](#installation)
-  - [Stable version](#stable-version)
-  - [Nightly build version](#nightly-build-version)
-  - [Docker](#docker)
-  - [From source](#from-source)
-- [Getting Started](#getting-started)
-  - [Gitter](#gitter)
-- [About Us](#about-us)
-- [Contributing to DeepChem](/CONTRIBUTING.md)
-- [Citing DeepChem](#citing-deepchem)
-
-## Requirements
-
-DeepChem currently supports Python 3.6 through 3.7 and requires these packages on any condition.
-
-- [joblib](https://pypi.python.org/pypi/joblib)
-- [NumPy](https://numpy.org/)
-- [pandas](http://pandas.pydata.org/)
-- [scikit-learn](https://scikit-learn.org/stable/)
-- [SciPy](https://www.scipy.org/)
-- [TensorFlow](https://www.tensorflow.org/)
-  - `deepchem>=2.4.0` depends on TensorFlow v2
-  - `deepchem<2.4.0` depends on TensorFlow v1
-<<<<<<< HEAD
-- [Tensorflow Addons](https://www.tensorflow.org/addons) for Tensorflow v2 if you want to use advanced optimizers such as AdamW. (Optional)
-=======
-- [Tensorflow Addons](https://www.tensorflow.org/addons) for Tensorflow v2 if you want to use advanced optimizers such as AdamW and Sparse Adam. (Optional)
->>>>>>> eac8e476
-
-### Soft Requirements
-
-DeepChem has a number of "soft" requirements.
-If you face some errors like `ImportError: This class requires XXXX`, you may need to install some packages.
-
-Please check [the document](https://deepchem.readthedocs.io/en/latest/requirements.html#soft-requirements) about soft requirements.
-
-## Installation
-
-### Stable version
-
-Please install tensorflow ~2.4 before installing deepchem.
-
-```bash
-pip install tensorflow~=2.4
-```
-
-Then, you install deepchem via pip or conda.  
-
-```bash
-pip install deepchem
-```
-or 
-```
-conda install -c conda-forge deepchem
-```
-
-RDKit is a soft requirement package, but many useful methods like molnet depend on it.
-We recommend installing RDKit with deepchem if you use conda.
-
-```bash
-conda install -y -c conda-forge rdkit
-```
-
-### Nightly build version
-
-The nightly version is built by the HEAD of DeepChem.
-
-```bash
-pip install tensorflow~=2.4
-pip install --pre deepchem
-```
-
-### Docker
-
-If you want to install deepchem using a docker, you can pull two kinds of images.  
-DockerHub : https://hub.docker.com/repository/docker/deepchemio/deepchem
-
-- `deepchemio/deepchem:x.x.x`
-  - Image built by using a conda (x.x.x is a version of deepchem)
-  - The x.x.x image is built when we push x.x.x. tag
-  - Dockerfile is put in `docker/tag` directory
-- `deepchemio/deepchem:latest`
-  - Image built from source codes
-  - The latest image is built every time we commit to the master branch
-  - Dockerfile is put in `docker/nightly` directory
-
-You pull the image like this.
-
-```bash
-docker pull deepchemio/deepchem:2.4.0
-```
-
-If you want to know docker usages with deepchem in more detail, please check [the document](https://deepchem.readthedocs.io/en/latest/installation.html#docker).
-
-### From source
-
-If you try install all soft dependencies at once or contribute to deepchem, we recommend you should install deepchem from source.
-
-Please check [this introduction](https://deepchem.readthedocs.io/en/latest/installation.html#from-source-with-conda).
-
-## Getting Started
-
-The DeepChem project maintains an extensive collection of [tutorials](https://github.com/deepchem/deepchem/tree/master/examples/tutorials). All tutorials are designed to be run on Google colab (or locally if you prefer). Tutorials are arranged in a suggested learning sequence which will take you from beginner to proficient at molecular machine learning and computational biology more broadly.
-
-After working through the tutorials, you can also go through other [examples](https://github.com/deepchem/deepchem/tree/master/examples). To apply `deepchem` to a new problem, try starting from one of the existing examples or tutorials and modifying it step by step to work with your new use-case. If you have questions or comments you can raise them on our [gitter](https://gitter.im/deepchem/Lobby).
-
-### Gitter
-
-Join us on gitter at [https://gitter.im/deepchem/Lobby](https://gitter.im/deepchem/Lobby). Probably the easiest place to ask simple questions or float requests for new features.
-
-## About Us
-
-DeepChem is managed by a team of open source contributors. Anyone is free to join and contribute!
-
-## Citing DeepChem
-
-If you have used DeepChem in the course of your research, we ask that you cite the "Deep Learning for the Life Sciences" book by the DeepChem core team.
-
-To cite this book, please use this bibtex entry:
-
-```
-@book{Ramsundar-et-al-2019,
-    title={Deep Learning for the Life Sciences},
-    author={Bharath Ramsundar and Peter Eastman and Patrick Walters and Vijay Pande and Karl Leswing and Zhenqin Wu},
-    publisher={O'Reilly Media},
-    note={\url{https://www.amazon.com/Deep-Learning-Life-Sciences-Microscopy/dp/1492039837}},
-    year={2019}
-}
-```
+﻿# DeepChem
+
+[![Anaconda-Server Badge](https://anaconda.org/conda-forge/deepchem/badges/version.svg)](https://anaconda.org/conda-forge/deepchem)
+[![PyPI version](https://badge.fury.io/py/deepchem.svg)](https://pypi.org/project/deepchem/)
+[![Documentation Status](https://readthedocs.org/projects/deepchem/badge/?version=latest)](https://deepchem.readthedocs.io/en/latest/?badge=latest)  
+[![Test for DeepChem Core](https://github.com/deepchem/deepchem/workflows/Test%20for%20DeepChem%20Core/badge.svg)](https://github.com/deepchem/deepchem/actions?query=workflow%3A%22Test+for+DeepChem+Core%22)
+[![Test for documents](https://github.com/deepchem/deepchem/workflows/Test%20for%20documents/badge.svg)](https://github.com/deepchem/deepchem/actions?query=workflow%3A%22Test+for+documents%22)
+[![Test for build scripts](https://github.com/deepchem/deepchem/workflows/Test%20for%20build%20scripts/badge.svg)](https://github.com/deepchem/deepchem/actions?query=workflow%3A%22Test+for+build+scripts%22)
+[![codecov](https://codecov.io/gh/deepchem/deepchem/branch/master/graph/badge.svg?token=5rOZB2BY3h)](https://codecov.io/gh/deepchem/deepchem)  
+
+[Website](https://deepchem.io/) | [Documentation](https://deepchem.readthedocs.io/en/latest/) | [Colab Tutorial](https://github.com/deepchem/deepchem/tree/master/examples/tutorials) | [Discussion Forum](https://forum.deepchem.io/) | [Gitter](https://gitter.im/deepchem/Lobby)
+
+DeepChem aims to provide a high quality open-source toolchain
+that democratizes the use of deep-learning in drug discovery,
+materials science, quantum chemistry, and biology.
+
+### Table of contents:
+
+- [Requirements](#requirements)
+- [Installation](#installation)
+  - [Stable version](#stable-version)
+  - [Nightly build version](#nightly-build-version)
+  - [Docker](#docker)
+  - [From source](#from-source)
+- [Getting Started](#getting-started)
+  - [Gitter](#gitter)
+- [About Us](#about-us)
+- [Contributing to DeepChem](/CONTRIBUTING.md)
+- [Citing DeepChem](#citing-deepchem)
+
+## Requirements
+
+DeepChem currently supports Python 3.6 through 3.7 and requires these packages on any condition.
+
+- [joblib](https://pypi.python.org/pypi/joblib)
+- [NumPy](https://numpy.org/)
+- [pandas](http://pandas.pydata.org/)
+- [scikit-learn](https://scikit-learn.org/stable/)
+- [SciPy](https://www.scipy.org/)
+- [TensorFlow](https://www.tensorflow.org/)
+  - `deepchem>=2.4.0` depends on TensorFlow v2
+  - `deepchem<2.4.0` depends on TensorFlow v1
+- [Tensorflow Addons](https://www.tensorflow.org/addons) for Tensorflow v2 if you want to use advanced optimizers such as AdamW and Sparse Adam. (Optional)
+
+
+### Soft Requirements
+
+DeepChem has a number of "soft" requirements.
+If you face some errors like `ImportError: This class requires XXXX`, you may need to install some packages.
+
+Please check [the document](https://deepchem.readthedocs.io/en/latest/requirements.html#soft-requirements) about soft requirements.
+
+## Installation
+
+### Stable version
+
+Please install tensorflow ~2.4 before installing deepchem.
+
+```bash
+pip install tensorflow~=2.4
+```
+
+Then, you install deepchem via pip or conda.  
+
+```bash
+pip install deepchem
+```
+or 
+```
+conda install -c conda-forge deepchem
+```
+
+RDKit is a soft requirement package, but many useful methods like molnet depend on it.
+We recommend installing RDKit with deepchem if you use conda.
+
+```bash
+conda install -y -c conda-forge rdkit
+```
+
+### Nightly build version
+
+The nightly version is built by the HEAD of DeepChem.
+
+```bash
+pip install tensorflow~=2.4
+pip install --pre deepchem
+```
+
+### Docker
+
+If you want to install deepchem using a docker, you can pull two kinds of images.  
+DockerHub : https://hub.docker.com/repository/docker/deepchemio/deepchem
+
+- `deepchemio/deepchem:x.x.x`
+  - Image built by using a conda (x.x.x is a version of deepchem)
+  - The x.x.x image is built when we push x.x.x. tag
+  - Dockerfile is put in `docker/tag` directory
+- `deepchemio/deepchem:latest`
+  - Image built from source codes
+  - The latest image is built every time we commit to the master branch
+  - Dockerfile is put in `docker/nightly` directory
+
+You pull the image like this.
+
+```bash
+docker pull deepchemio/deepchem:2.4.0
+```
+
+If you want to know docker usages with deepchem in more detail, please check [the document](https://deepchem.readthedocs.io/en/latest/installation.html#docker).
+
+### From source
+
+If you try install all soft dependencies at once or contribute to deepchem, we recommend you should install deepchem from source.
+
+Please check [this introduction](https://deepchem.readthedocs.io/en/latest/installation.html#from-source-with-conda).
+
+## Getting Started
+
+The DeepChem project maintains an extensive collection of [tutorials](https://github.com/deepchem/deepchem/tree/master/examples/tutorials). All tutorials are designed to be run on Google colab (or locally if you prefer). Tutorials are arranged in a suggested learning sequence which will take you from beginner to proficient at molecular machine learning and computational biology more broadly.
+
+After working through the tutorials, you can also go through other [examples](https://github.com/deepchem/deepchem/tree/master/examples). To apply `deepchem` to a new problem, try starting from one of the existing examples or tutorials and modifying it step by step to work with your new use-case. If you have questions or comments you can raise them on our [gitter](https://gitter.im/deepchem/Lobby).
+
+### Gitter
+
+Join us on gitter at [https://gitter.im/deepchem/Lobby](https://gitter.im/deepchem/Lobby). Probably the easiest place to ask simple questions or float requests for new features.
+
+## About Us
+
+DeepChem is managed by a team of open source contributors. Anyone is free to join and contribute!
+
+## Citing DeepChem
+
+If you have used DeepChem in the course of your research, we ask that you cite the "Deep Learning for the Life Sciences" book by the DeepChem core team.
+
+To cite this book, please use this bibtex entry:
+
+```
+@book{Ramsundar-et-al-2019,
+    title={Deep Learning for the Life Sciences},
+    author={Bharath Ramsundar and Peter Eastman and Patrick Walters and Vijay Pande and Karl Leswing and Zhenqin Wu},
+    publisher={O'Reilly Media},
+    note={\url{https://www.amazon.com/Deep-Learning-Life-Sciences-Microscopy/dp/1492039837}},
+    year={2019}
+}
+```