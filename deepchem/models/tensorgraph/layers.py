import random
import string
from collections import Sequence

import tensorflow as tf
import numpy as np

from deepchem.nn import model_ops, initializations, regularizers, activations


class Layer(object):
  layer_number_dict = {}

  def __init__(self, in_layers=None, **kwargs):
    if "name" in kwargs:
      self.name = kwargs['name']
    else:
      self.name = None
    if "tensorboard" not in kwargs:
      self.tensorboard = False
    else:
      self.tensorboard = kwargs['tensorboard']
    if in_layers is None:
      in_layers = list()
    if not isinstance(in_layers, Sequence):
      in_layers = [in_layers]
    self.in_layers = in_layers
    self.op_type = "gpu"
    self.variable_scope = ''
    self.rnn_initial_states = []
    self.rnn_final_states = []
    self.rnn_zero_states = []

  def _get_layer_number(self):
    class_name = self.__class__.__name__
    if class_name not in Layer.layer_number_dict:
      Layer.layer_number_dict[class_name] = 0
    Layer.layer_number_dict[class_name] += 1
    return "%s" % Layer.layer_number_dict[class_name]

  def none_tensors(self):
    out_tensor = self.out_tensor
    self.out_tensor = None
    return out_tensor

  def set_tensors(self, tensor):
    self.out_tensor = tensor

  def create_tensor(self, in_layers=None, set_tensors=True, **kwargs):
    raise NotImplementedError("Subclasses must implement for themselves")

  def shared(self, in_layers):
    """
    Share weights with different in tensors and a new out tensor
    Parameters
    ----------
    in_layers: list tensor
    List in tensors for the shared layer

    Returns
    -------
    Layer
    """
    raise ValueError("Each Layer must implement shared for itself")

  def __call__(self, *in_layers):
    return self.create_tensor(in_layers=in_layers, set_tensors=False)

  def _get_input_tensors(self, in_layers, reshape=False):
    """Get the input tensors to his layer.

    Parameters
    ----------
    in_layers: list of Layers or tensors
      the inputs passed to create_tensor().  If None, this layer's inputs will
      be used instead.
    reshape: bool
      if True, try to reshape the inputs to all have the same shape
    """
    if in_layers is None:
      in_layers = self.in_layers
    if not isinstance(in_layers, Sequence):
      in_layers = [in_layers]
    tensors = []
    for input in in_layers:
      if isinstance(input, tf.Tensor):
        tensors.append(input)
      elif isinstance(input, Layer):
        tensors.append(input.out_tensor)
      else:
        raise ValueError('Unexpected input: ' + str(input))
    if reshape and len(tensors) > 1:
      shapes = [t.get_shape() for t in tensors]
      if any(s != shapes[0] for s in shapes[1:]):
        # Reshape everything to match the input with the most dimensions.

        shape = shapes[0]
        for s in shapes:
          if len(s) > len(shape):
            shape = s
        shape = [-1 if x is None else x for x in shape.as_list()]
        for i in range(len(tensors)):
          tensors[i] = tf.reshape(tensors[i], shape)
    return tensors

  def _record_variable_scope(self, local_scope):
    """Record the scope name used for creating variables.

    This should be called from create_tensor().  It allows the list of variables
    belonging to this layer to be retrieved later."""
    parent_scope = tf.get_variable_scope().name
    if len(parent_scope) > 0:
      self.variable_scope = '%s/%s' % (parent_scope, local_scope)
    else:
      self.variable_scope = local_scope


class TensorWrapper(Layer):
  """Used to wrap a tensorflow tensor."""

  def __init__(self, out_tensor, **kwargs):
    self.out_tensor = out_tensor
    super(TensorWrapper, self).__init__(**kwargs)

  def create_tensor(self, in_layers=None, **kwargs):
    """Take no actions."""
    pass


def convert_to_layers(in_layers):
  """Wrap all inputs into tensors if necessary."""
  layers = []
  for in_layer in in_layers:
    if isinstance(in_layer, Layer):
      layers.append(in_layer)
    elif isinstance(in_layer, tf.Tensor):
      layers.append(TensorWrapper(in_layer))
    else:
      raise ValueError("convert_to_layers must be invoked on layers or tensors")
  return layers


class Conv1D(Layer):
  """A 1D convolution on the input.

  This layer expects its input to be a three dimensional tensor of shape (batch size, width, # channels).
  """

  def __init__(self,
               width,
               out_channels,
               stride=1,
               padding='SAME',
               activation_fn=tf.nn.relu,
               **kwargs):
    """Create a Conv1D layer.

    Parameters
    ----------
    width: int
      the width of the convolutional kernel
    out_channels: int
      the number of outputs produced by the convolutional kernel
    stride: int
      the stride between applications of the convolutional kernel
    padding: str
      the padding method to use, either 'SAME' or 'VALID'
    activation_fn: object
      the Tensorflow activation function to apply to the output
    """
    self.width = width
    self.out_channels = out_channels
    self.stride = stride
    self.padding = padding
    self.activation_fn = activation_fn
    self.out_tensor = None
    super(Conv1D, self).__init__(**kwargs)

  def create_tensor(self, in_layers=None, set_tensors=True, **kwargs):
    inputs = self._get_input_tensors(in_layers)
    if len(inputs) != 1:
      raise ValueError("Conv1D layer must have exactly one parent")
    parent = inputs[0]
    if len(parent.get_shape()) != 3:
      raise ValueError("Parent tensor must be (batch, width, channel)")
    parent_shape = parent.get_shape()
    parent_channel_size = parent_shape[2].value
    f = tf.Variable(
        tf.random_normal([self.width, parent_channel_size, self.out_channels]))
    b = tf.Variable(tf.random_normal([self.out_channels]))
    t = tf.nn.conv1d(parent, f, stride=self.stride, padding=self.padding)
    t = tf.nn.bias_add(t, b)
    out_tensor = self.activation_fn(t)
    if set_tensors:
      self._record_variable_scope(self.name)
      self.out_tensor = out_tensor
    return out_tensor


class Dense(Layer):

  def __init__(
      self,
      out_channels,
      activation_fn=None,
      biases_initializer=tf.zeros_initializer,
      weights_initializer=tf.contrib.layers.variance_scaling_initializer,
      time_series=False,
      **kwargs):
    """Create a dense layer.

    The weight and bias initializers are specified by callable objects that construct
    and return a Tensorflow initializer when invoked with no arguments.  This will typically
    be either the initializer class itself (if the constructor does not require arguments),
    or a TFWrapper (if it does).

    Parameters
    ----------
    out_channels: int
      the number of output values
    activation_fn: object
      the Tensorflow activation function to apply to the output
    biases_initializer: callable object
      the initializer for bias values.  This may be None, in which case the layer
      will not include biases.
    weights_initializer: callable object
      the initializer for weight values
    time_series: bool
      if True, the dense layer is applied to each element of a batch in sequence
    """
    super(Dense, self).__init__(**kwargs)
    self.out_channels = out_channels
    self.out_tensor = None
    self.activation_fn = activation_fn
    self.biases_initializer = biases_initializer
    self.weights_initializer = weights_initializer
    self.time_series = time_series
    self._reuse = False
    self._shared_with = None

  def create_tensor(self, in_layers=None, set_tensors=True, **kwargs):
    inputs = self._get_input_tensors(in_layers)
    if len(inputs) != 1:
      raise ValueError("Dense layer can only have one input")
    parent = inputs[0]
    if self.biases_initializer is None:
      biases_initializer = None
    else:
      biases_initializer = self.biases_initializer()
    for reuse in (self._reuse, False):
      dense_fn = lambda x: tf.contrib.layers.fully_connected(x,
                                                             num_outputs=self.out_channels,
                                                             activation_fn=self.activation_fn,
                                                             biases_initializer=biases_initializer,
                                                             weights_initializer=self.weights_initializer(),
                                                             scope=self._get_scope_name(),
                                                             reuse=reuse,
                                                             trainable=True)
      try:
        if self.time_series:
          out_tensor = tf.map_fn(dense_fn, parent)
        else:
          out_tensor = dense_fn(parent)
        break
      except ValueError:
        if reuse:
          # This probably means the variable hasn't been created yet, so try again
          # with reuse set to false.
          continue
        raise
    if set_tensors:
      self._record_variable_scope(self._get_scope_name())
      self.out_tensor = out_tensor
    return out_tensor

  def shared(self, in_layers):
    copy = Dense(
        self.out_channels,
        self.activation_fn,
        self.biases_initializer,
        self.weights_initializer,
        time_series=self.time_series,
        in_layers=in_layers)
    self._reuse = True
    copy._reuse = True
    copy._shared_with = self
    return copy

  def _get_scope_name(self):
    if self._shared_with is None:
      return self.name
    else:
      return self._shared_with._get_scope_name()


class Flatten(Layer):
  """Flatten every dimension except the first"""

  def __init__(self, **kwargs):
    super(Flatten, self).__init__(**kwargs)

  def create_tensor(self, in_layers=None, set_tensors=True, **kwargs):
    inputs = self._get_input_tensors(in_layers)
    if len(inputs) != 1:
      raise ValueError("Only One Parent to Flatten")
    parent = inputs[0]
    parent_shape = parent.get_shape()
    vector_size = 1
    for i in range(1, len(parent_shape)):
      vector_size *= parent_shape[i].value
    parent_tensor = parent
    out_tensor = tf.reshape(parent_tensor, shape=(-1, vector_size))
    if set_tensors:
      self.out_tensor = out_tensor
    return out_tensor


class Reshape(Layer):

  def __init__(self, shape, **kwargs):
    self.shape = shape
    super(Reshape, self).__init__(**kwargs)

  def create_tensor(self, in_layers=None, set_tensors=True, **kwargs):
    inputs = self._get_input_tensors(in_layers)
    parent_tensor = inputs[0]
    out_tensor = tf.reshape(parent_tensor, self.shape)
    if set_tensors:
      self.out_tensor = out_tensor
    return out_tensor


class Squeeze(Layer):

  def __init__(self, squeeze_dims, **kwargs):
    self.squeeze_dims = squeeze_dims
    super(Squeeze, self).__init__(**kwargs)

  def create_tensor(self, in_layers=None, set_tensors=True, **kwargs):
    inputs = self._get_input_tensors(in_layers)
    parent_tensor = inputs[0]
    out_tensor = tf.squeeze(parent_tensor, squeeze_dims=self.squeeze_dims)
    if set_tensors:
      self.out_tensor = out_tensor
    return out_tensor


class Transpose(Layer):

  def __init__(self, perm, **kwargs):
    super(Transpose, self).__init__(**kwargs)
    self.perm = perm

  def create_tensor(self, in_layers=None, set_tensors=True, **kwargs):
    inputs = self._get_input_tensors(in_layers)
    if len(inputs) != 1:
      raise ValueError("Only One Parent to Transpose over")
    out_tensor = tf.transpose(inputs[0], self.perm)
    if set_tensors:
      self.out_tensor = out_tensor
    return out_tensor


class CombineMeanStd(Layer):

  def __init__(self, **kwargs):
    super(CombineMeanStd, self).__init__(**kwargs)

  def create_tensor(self, in_layers=None, set_tensors=True, **kwargs):
    inputs = self._get_input_tensors(in_layers)
    if len(inputs) != 2:
      raise ValueError("Must have two in_layers")
    mean_parent, std_parent = inputs[0], inputs[1]
    sample_noise = tf.random_normal(
        mean_parent.get_shape(), 0, 1, dtype=tf.float32)
    out_tensor = mean_parent + (std_parent * sample_noise)
    if set_tensors:
      self.out_tensor = out_tensor
    return out_tensor


class Repeat(Layer):

  def __init__(self, n_times, **kwargs):
    self.n_times = n_times
    super(Repeat, self).__init__(**kwargs)

  def create_tensor(self, in_layers=None, set_tensors=True, **kwargs):
    inputs = self._get_input_tensors(in_layers)
    if len(inputs) != 1:
      raise ValueError("Must have one parent")
    parent_tensor = inputs[0]
    t = tf.expand_dims(parent_tensor, 1)
    pattern = tf.stack([1, self.n_times, 1])
    out_tensor = tf.tile(t, pattern)
    if set_tensors:
      self.out_tensor = out_tensor
    return out_tensor


class GRU(Layer):
  """A Gated Recurrent Unit.

  This layer expects its input to be of shape (batch_size, sequence_length, ...).
  It consists of a set of independent sequence (one for each element in the batch),
  that are each propagated independently through the GRU.
  """

  def __init__(self, n_hidden, batch_size, **kwargs):
    """Create a Gated Recurrent Unit.

    Parameters
    ----------
    n_hidden: int
      the size of the GRU's hidden state, which also determines the size of its output
    batch_size: int
      the batch size that will be used with this layer
    """
    self.n_hidden = n_hidden
    self.batch_size = batch_size
    super(GRU, self).__init__(**kwargs)

  def create_tensor(self, in_layers=None, set_tensors=True, **kwargs):
    inputs = self._get_input_tensors(in_layers)
    if len(inputs) != 1:
      raise ValueError("Must have one parent")
    parent_tensor = inputs[0]
    gru_cell = tf.contrib.rnn.GRUCell(self.n_hidden)
    zero_state = gru_cell.zero_state(self.batch_size, tf.float32)
    if set_tensors:
      initial_state = tf.placeholder(tf.float32, zero_state.get_shape())
    else:
      initial_state = zero_state
    out_tensor, final_state = tf.nn.dynamic_rnn(
        gru_cell, parent_tensor, initial_state=initial_state, scope=self.name)
    if set_tensors:
      self._record_variable_scope(self.name)
      self.out_tensor = out_tensor
      self.rnn_initial_states.append(initial_state)
      self.rnn_final_states.append(final_state)
      self.rnn_zero_states.append(np.zeros(zero_state.get_shape(), np.float32))
    return out_tensor

  def none_tensors(self):
    saved_tensors = [
        self.out_tensor, self.rnn_initial_states, self.rnn_final_states,
        self.rnn_zero_states
    ]
    self.out_tensor = None
    self.rnn_initial_states = []
    self.rnn_final_states = []
    self.rnn_zero_states = []
    return saved_tensors

  def set_tensors(self, tensor):
    self.out_tensor, self.rnn_initial_states, self.rnn_final_states, self.rnn_zero_states = tensor


class TimeSeriesDense(Layer):

  def __init__(self, out_channels, **kwargs):
    self.out_channels = out_channels
    super(TimeSeriesDense, self).__init__(**kwargs)

  def create_tensor(self, in_layers=None, set_tensors=True, **kwargs):
    inputs = self._get_input_tensors(in_layers)
    if len(inputs) != 1:
      raise ValueError("Must have one parent")
    parent_tensor = inputs[0]
    dense_fn = lambda x: tf.contrib.layers.fully_connected(
        x, num_outputs=self.out_channels,
        activation_fn=tf.nn.sigmoid)
    out_tensor = tf.map_fn(dense_fn, parent_tensor)
    if set_tensors:
      self.out_tensor = out_tensor
    return out_tensor


class Input(Layer):

  def __init__(self, shape, dtype=tf.float32, **kwargs):
    self.shape = shape
    self.dtype = dtype
    super(Input, self).__init__(**kwargs)
    self.op_type = "cpu"

  def create_tensor(self, in_layers=None, set_tensors=True, **kwargs):
    if in_layers is None:
      in_layers = self.in_layers
    in_layers = convert_to_layers(in_layers)
    if len(in_layers) > 0:
      queue = in_layers[0]
      placeholder = queue.out_tensors[self.get_pre_q_name()]
      self.out_tensor = tf.placeholder_with_default(placeholder, self.shape)
      return self.out_tensor
    out_tensor = tf.placeholder(dtype=self.dtype, shape=self.shape)
    if set_tensors:
      self.out_tensor = out_tensor
    return out_tensor

  def create_pre_q(self, batch_size):
    q_shape = (batch_size,) + self.shape[1:]
    return Input(shape=q_shape, name="%s_pre_q" % self.name, dtype=self.dtype)

  def get_pre_q_name(self):
    return "%s_pre_q" % self.name


class Feature(Input):

  def __init__(self, **kwargs):
    super(Feature, self).__init__(**kwargs)


class Label(Input):

  def __init__(self, **kwargs):
    super(Label, self).__init__(**kwargs)


class Weights(Input):

  def __init__(self, **kwargs):
    super(Weights, self).__init__(**kwargs)


class L2Loss(Layer):

  def __init__(self, **kwargs):
    super(L2Loss, self).__init__(**kwargs)

  def create_tensor(self, in_layers=None, set_tensors=True, **kwargs):
    inputs = self._get_input_tensors(in_layers, True)
    guess, label = inputs[0], inputs[1]
    out_tensor = tf.reduce_mean(
        tf.square(guess - label), axis=list(range(1, len(label.shape))))
    if set_tensors:
      self.out_tensor = out_tensor
    return out_tensor


class SoftMax(Layer):

  def __init__(self, **kwargs):
    super(SoftMax, self).__init__(**kwargs)

  def create_tensor(self, in_layers=None, set_tensors=True, **kwargs):
    inputs = self._get_input_tensors(in_layers)
    if len(inputs) != 1:
      raise ValueError("Must only Softmax single parent")
    parent = inputs[0]
    out_tensor = tf.contrib.layers.softmax(parent)
    if set_tensors:
      self.out_tensor = out_tensor
    return out_tensor


class Concat(Layer):

  def __init__(self, axis=1, **kwargs):
    self.axis = axis
    super(Concat, self).__init__(**kwargs)

  def create_tensor(self, in_layers=None, set_tensors=True, **kwargs):
    inputs = self._get_input_tensors(in_layers)
    if len(inputs) == 1:
      self.out_tensor = inputs[0]
      return self.out_tensor

    out_tensor = tf.concat(inputs, axis=self.axis)
    if set_tensors:
      self.out_tensor = out_tensor
    return out_tensor


class Stack(Layer):

  def __init__(self, axis=1, **kwargs):
    self.axis = axis
    super(Stack, self).__init__(**kwargs)

  def create_tensor(self, in_layers=None, set_tensors=True, **kwargs):
    inputs = self._get_input_tensors(in_layers)
    out_tensor = tf.stack(inputs, axis=self.axis)
    if set_tensors:
      self.out_tensor = out_tensor
    return out_tensor
<<<<<<< HEAD
    
    
=======


>>>>>>> 0041dbf3
class Constant(Layer):
  """Output a constant value."""

  def __init__(self, value, dtype=tf.float32, **kwargs):
    """Construct a constant layer.

    Parameters
    ----------
    value: array
      the value the layer should output
    dtype: tf.DType
      the data type of the output value.
    """
    self.value = value
    self.dtype = dtype
    super(Constant, self).__init__(**kwargs)

  def create_tensor(self, in_layers=None, set_tensors=True, **kwargs):
    out_tensor = tf.constant(self.value, dtype=self.dtype)
    if set_tensors:
      self.out_tensor = out_tensor
    return out_tensor


class Variable(Layer):
  """Output a trainable value."""

  def __init__(self, initial_value, dtype=tf.float32, **kwargs):
    """Construct a variable layer.

    Parameters
    ----------
    initial_value: array
      the initial value the layer should output
    dtype: tf.DType
      the data type of the output value.
    """
    self.initial_value = initial_value
    self.dtype = dtype
    super(Variable, self).__init__(**kwargs)

  def create_tensor(self, in_layers=None, set_tensors=True, **kwargs):
    out_tensor = tf.Variable(self.initial_value, dtype=self.dtype)
    if set_tensors:
      self._record_variable_scope(self.name)
      self.out_tensor = out_tensor
    return out_tensor


class Add(Layer):
  """Compute the (optionally weighted) sum of the input layers."""

  def __init__(self, weights=None, **kwargs):
    """Create an Add layer.

    Parameters
    ----------
    weights: array
      an array of length equal to the number of input layers, giving the weight
      to multiply each input by.  If None, all weights are set to 1.
    """
    super(Add, self).__init__(**kwargs)
    self.weights = weights

  def create_tensor(self, in_layers=None, set_tensors=True, **kwargs):
    inputs = self._get_input_tensors(in_layers, True)
    weights = self.weights
    if weights is None:
      weights = [1] * len(inputs)
    out_tensor = inputs[0]
    if weights[0] != 1:
      out_tensor *= weights[0]
    for layer, weight in zip(inputs[1:], weights[1:]):
      if weight == 1:
        out_tensor += layer
      else:
        out_tensor += weight * layer
    if set_tensors:
      self.out_tensor = out_tensor
    return out_tensor


class Multiply(Layer):
  """Compute the product of the input layers."""

  def __init__(self, **kwargs):
    super(Multiply, self).__init__(**kwargs)

  def create_tensor(self, in_layers=None, set_tensors=True, **kwargs):
    inputs = self._get_input_tensors(in_layers, True)
    out_tensor = inputs[0]
    for layer in inputs[1:]:
      out_tensor *= layer
    if set_tensors:
      self.out_tensor = out_tensor
    return out_tensor


class InteratomicL2Distances(Layer):
  """Compute (squared) L2 Distances between atoms given neighbors."""

  def __init__(self, N_atoms, M_nbrs, ndim, **kwargs):
    self.N_atoms = N_atoms
    self.M_nbrs = M_nbrs
    self.ndim = ndim
    super(InteratomicL2Distances, self).__init__(**kwargs)

  def create_tensor(self, in_layers=None, set_tensors=True, **kwargs):
    inputs = self._get_input_tensors(in_layers)
    if len(inputs) != 2:
      raise ValueError("InteratomicDistances requires coords,nbr_list")
    coords, nbr_list = (inputs[0], inputs[1])
    N_atoms, M_nbrs, ndim = self.N_atoms, self.M_nbrs, self.ndim
    # Shape (N_atoms, M_nbrs, ndim)
    nbr_coords = tf.gather(coords, nbr_list)
    # Shape (N_atoms, M_nbrs, ndim)
    tiled_coords = tf.tile(
        tf.reshape(coords, (N_atoms, 1, ndim)), (1, M_nbrs, 1))
    # Shape (N_atoms, M_nbrs)
    dists = tf.reduce_sum((tiled_coords - nbr_coords)**2, axis=2)
    out_tensor = dists
    if set_tensors:
      self.out_tensor = out_tensor
    return out_tensor


class SoftMaxCrossEntropy(Layer):

  def __init__(self, **kwargs):
    super(SoftMaxCrossEntropy, self).__init__(**kwargs)

  def create_tensor(self, in_layers=None, set_tensors=True, **kwargs):
    inputs = self._get_input_tensors(in_layers, True)
    if len(inputs) != 2:
      raise ValueError()
    labels, logits = inputs[0], inputs[1]
    self.out_tensor = tf.nn.softmax_cross_entropy_with_logits(
        logits=logits, labels=labels)
    out_tensor = tf.reshape(self.out_tensor, [-1, 1])
    if set_tensors:
      self.out_tensor = out_tensor
    return out_tensor


class ReduceMean(Layer):

  def __init__(self, axis=None, **kwargs):
    self.axis = axis
    super(ReduceMean, self).__init__(**kwargs)

  def create_tensor(self, in_layers=None, set_tensors=True, **kwargs):
    inputs = self._get_input_tensors(in_layers)
    if len(inputs) > 1:
      self.out_tensor = tf.stack(inputs)
    else:
      self.out_tensor = inputs[0]

    out_tensor = tf.reduce_mean(self.out_tensor, axis=self.axis)
    if set_tensors:
      self.out_tensor = out_tensor
    return out_tensor


class ToFloat(Layer):

  def create_tensor(self, in_layers=None, set_tensors=True, **kwargs):
    inputs = self._get_input_tensors(in_layers)
    if len(inputs) > 1:
      raise ValueError("Only one layer supported.")
    out_tensor = tf.to_float(inputs[0])
    if set_tensors:
      self.out_tensor = out_tensor
    return out_tensor


class ReduceSum(Layer):

  def __init__(self, axis=None, **kwargs):
    self.axis = axis
    super(ReduceSum, self).__init__(**kwargs)

  def create_tensor(self, in_layers=None, set_tensors=True, **kwargs):
    inputs = self._get_input_tensors(in_layers)
    if len(inputs) > 1:
      self.out_tensor = tf.stack(inputs)
    else:
      self.out_tensor = inputs[0]

    out_tensor = tf.reduce_sum(self.out_tensor, axis=self.axis)
    if set_tensors:
      self.out_tensor = out_tensor
    return out_tensor


class ReduceSquareDifference(Layer):

  def __init__(self, axis=None, **kwargs):
    self.axis = axis
    super(ReduceSquareDifference, self).__init__(**kwargs)

  def create_tensor(self, in_layers=None, set_tensors=True, **kwargs):
    inputs = self._get_input_tensors(in_layers, True)
    a = inputs[0]
    b = inputs[1]
    out_tensor = tf.reduce_mean(tf.squared_difference(a, b), axis=self.axis)
    if set_tensors:
      self.out_tensor = out_tensor
    return out_tensor


class Conv2D(Layer):
  """A 2D convolution on the input.

  This layer expects its input to be a four dimensional tensor of shape (batch size, height, width, # channels).
  """

  def __init__(self,
               num_outputs,
               kernel_size=5,
               stride=1,
               padding='SAME',
               activation_fn=tf.nn.relu,
               normalizer_fn=None,
               scope_name=None,
               **kwargs):
    """Create a Conv2D layer.

    Parameters
    ----------
    num_outputs: int
      the number of outputs produced by the convolutional kernel
    kernel_size: int or tuple
      the width of the convolutional kernel.  This can be either a two element tuple, giving
      the kernel size along each dimension, or an integer to use the same size along both
      dimensions.
    stride: int or tuple
      the stride between applications of the convolutional kernel.  This can be either a two
      element tuple, giving the stride along each dimension, or an integer to use the same
      stride along both dimensions.
    padding: str
      the padding method to use, either 'SAME' or 'VALID'
    activation_fn: object
      the Tensorflow activation function to apply to the output
    normalizer_fn: object
      the Tensorflow normalizer function to apply to the output
    """
    self.num_outputs = num_outputs
    self.kernel_size = kernel_size
    self.stride = stride
    self.padding = padding
    self.activation_fn = activation_fn
    self.normalizer_fn = normalizer_fn
    super(Conv2D, self).__init__(**kwargs)
    if scope_name is None:
      scope_name = self.name
    self.scope_name = scope_name

  def create_tensor(self, in_layers=None, set_tensors=True, **kwargs):
    inputs = self._get_input_tensors(in_layers)
    parent_tensor = inputs[0]
    out_tensor = tf.contrib.layers.conv2d(
        parent_tensor,
        num_outputs=self.num_outputs,
        kernel_size=self.kernel_size,
        stride=self.stride,
        padding=self.padding,
        activation_fn=self.activation_fn,
        normalizer_fn=self.normalizer_fn,
        scope=self.scope_name)
    out_tensor = out_tensor
    if set_tensors:
      self._record_variable_scope(self.scope_name)
      self.out_tensor = out_tensor
    return out_tensor


class MaxPool(Layer):

  def __init__(self,
               ksize=[1, 2, 2, 1],
               strides=[1, 2, 2, 1],
               padding="SAME",
               **kwargs):
    self.ksize = ksize
    self.strides = strides
    self.padding = padding
    super(MaxPool, self).__init__(**kwargs)

  def create_tensor(self, in_layers=None, set_tensors=True, **kwargs):
    inputs = self._get_input_tensors(in_layers)
    in_tensor = inputs[0]
    out_tensor = tf.nn.max_pool(
        in_tensor, ksize=self.ksize, strides=self.strides, padding=self.padding)
    if set_tensors:
      self.out_tensor = out_tensor
    return out_tensor


class InputFifoQueue(Layer):
  """
  This Queue Is used to allow asynchronous batching of inputs
  During the fitting process
  """

  def __init__(self, shapes, names, capacity=5, **kwargs):
    self.shapes = shapes
    self.names = names
    self.capacity = capacity
    super(InputFifoQueue, self).__init__(**kwargs)

  def create_tensor(self, in_layers=None, **kwargs):
    # TODO(rbharath): Note sure if this layer can be called with __call__
    # meaningfully, so not going to support that functionality for now.
    if in_layers is None:
      in_layers = self.in_layers
    in_layers = convert_to_layers(in_layers)
    self.dtypes = [x.out_tensor.dtype for x in in_layers]
    self.queue = tf.FIFOQueue(
        self.capacity, self.dtypes, shapes=self.shapes, names=self.names)
    feed_dict = {x.name: x.out_tensor for x in in_layers}
    self.out_tensor = self.queue.enqueue(feed_dict)
    self.close_op = self.queue.close()
    self.out_tensors = self.queue.dequeue()

  def none_tensors(self):
    queue, out_tensors, out_tensor, close_op = self.queue, self.out_tensor, self.out_tensor, self.close_op
    self.queue, self.out_tensor, self.out_tensors, self.close_op = None, None, None, None
    return queue, out_tensors, out_tensor, close_op

  def set_tensors(self, tensors):
    self.queue, self.out_tensor, self.out_tensors, self.close_op = tensors

  def close(self):
    self.queue.close()


class GraphConv(Layer):

  def __init__(self,
               out_channel,
               min_deg=0,
               max_deg=10,
               activation_fn=None,
               **kwargs):
    self.out_channel = out_channel
    self.min_degree = min_deg
    self.max_degree = max_deg
    self.num_deg = 2 * max_deg + (1 - min_deg)
    self.activation_fn = activation_fn
    super(GraphConv, self).__init__(**kwargs)

  def create_tensor(self, in_layers=None, set_tensors=True, **kwargs):
    inputs = self._get_input_tensors(in_layers)
    # in_layers = [atom_features, deg_slice, membership, deg_adj_list placeholders...]
    in_channels = inputs[0].get_shape()[-1].value

    # Generate the nb_affine weights and biases
    self.W_list = [
        initializations.glorot_uniform([in_channels, self.out_channel])
        for k in range(self.num_deg)
    ]
    self.b_list = [
        model_ops.zeros(shape=[
            self.out_channel,
        ]) for k in range(self.num_deg)
    ]

    # Extract atom_features
    atom_features = inputs[0]

    # Extract graph topology
    deg_slice = inputs[1]
    deg_adj_lists = inputs[3:]

    # Perform the mol conv
    # atom_features = graph_conv(atom_features, deg_adj_lists, deg_slice,
    #                            self.max_deg, self.min_deg, self.W_list,
    #                            self.b_list)

    W = iter(self.W_list)
    b = iter(self.b_list)

    # Sum all neighbors using adjacency matrix
    deg_summed = self.sum_neigh(atom_features, deg_adj_lists)

    # Get collection of modified atom features
    new_rel_atoms_collection = (self.max_degree + 1 - self.min_degree) * [None]

    for deg in range(1, self.max_degree + 1):
      # Obtain relevant atoms for this degree
      rel_atoms = deg_summed[deg - 1]

      # Get self atoms
      begin = tf.stack([deg_slice[deg - self.min_degree, 0], 0])
      size = tf.stack([deg_slice[deg - self.min_degree, 1], -1])
      self_atoms = tf.slice(atom_features, begin, size)

      # Apply hidden affine to relevant atoms and append
      rel_out = tf.matmul(rel_atoms, next(W)) + next(b)
      self_out = tf.matmul(self_atoms, next(W)) + next(b)
      out = rel_out + self_out

      new_rel_atoms_collection[deg - self.min_degree] = out

    # Determine the min_deg=0 case
    if self.min_degree == 0:
      deg = 0

      begin = tf.stack([deg_slice[deg - self.min_degree, 0], 0])
      size = tf.stack([deg_slice[deg - self.min_degree, 1], -1])
      self_atoms = tf.slice(atom_features, begin, size)

      # Only use the self layer
      out = tf.matmul(self_atoms, next(W)) + next(b)

      new_rel_atoms_collection[deg - self.min_degree] = out

    # Combine all atoms back into the list
    atom_features = tf.concat(axis=0, values=new_rel_atoms_collection)

    if self.activation_fn is not None:
      atom_features = self.activation_fn(atom_features)

    out_tensor = atom_features
    if set_tensors:
      self._record_variable_scope(self.name)
      self.out_tensor = out_tensor
    return out_tensor

  def sum_neigh(self, atoms, deg_adj_lists):
    """Store the summed atoms by degree"""
    deg_summed = self.max_degree * [None]

    # Tensorflow correctly processes empty lists when using concat
    for deg in range(1, self.max_degree + 1):
      gathered_atoms = tf.gather(atoms, deg_adj_lists[deg - 1])
      # Sum along neighbors as well as self, and store
      summed_atoms = tf.reduce_sum(gathered_atoms, 1)
      deg_summed[deg - 1] = summed_atoms

    return deg_summed

  def none_tensors(self):
    out_tensor, W_list, b_list = self.out_tensor, self.W_list, self.b_list
    self.out_tensor, self.W_list, self.b_list = None, None, None
    return out_tensor, W_list, b_list

  def set_tensors(self, tensors):
    self.out_tensor, self.W_list, self.b_list = tensors


class GraphPool(Layer):

  def __init__(self, min_degree=0, max_degree=10, **kwargs):
    self.min_degree = min_degree
    self.max_degree = max_degree
    super(GraphPool, self).__init__(**kwargs)

  def create_tensor(self, in_layers=None, set_tensors=True, **kwargs):
    inputs = self._get_input_tensors(in_layers)
    atom_features = inputs[0]
    deg_slice = inputs[1]
    deg_adj_lists = inputs[3:]

    # Perform the mol gather
    # atom_features = graph_pool(atom_features, deg_adj_lists, deg_slice,
    #                            self.max_degree, self.min_degree)

    deg_maxed = (self.max_degree + 1 - self.min_degree) * [None]

    # Tensorflow correctly processes empty lists when using concat

    for deg in range(1, self.max_degree + 1):
      # Get self atoms
      begin = tf.stack([deg_slice[deg - self.min_degree, 0], 0])
      size = tf.stack([deg_slice[deg - self.min_degree, 1], -1])
      self_atoms = tf.slice(atom_features, begin, size)

      # Expand dims
      self_atoms = tf.expand_dims(self_atoms, 1)

      # always deg-1 for deg_adj_lists
      gathered_atoms = tf.gather(atom_features, deg_adj_lists[deg - 1])
      gathered_atoms = tf.concat(axis=1, values=[self_atoms, gathered_atoms])

      maxed_atoms = tf.reduce_max(gathered_atoms, 1)
      deg_maxed[deg - self.min_degree] = maxed_atoms

    if self.min_degree == 0:
      begin = tf.stack([deg_slice[0, 0], 0])
      size = tf.stack([deg_slice[0, 1], -1])
      self_atoms = tf.slice(atom_features, begin, size)
      deg_maxed[0] = self_atoms

    out_tensor = tf.concat(axis=0, values=deg_maxed)
    if set_tensors:
      self.out_tensor = out_tensor
    return out_tensor


class GraphGather(Layer):

  def __init__(self, batch_size, activation_fn=None, **kwargs):
    self.batch_size = batch_size
    self.activation_fn = activation_fn
    super(GraphGather, self).__init__(**kwargs)

  def create_tensor(self, in_layers=None, set_tensors=True, **kwargs):
    inputs = self._get_input_tensors(in_layers)

    # x = [atom_features, deg_slice, membership, deg_adj_list placeholders...]
    atom_features = inputs[0]

    # Extract graph topology
    membership = inputs[2]

    # Perform the mol gather

    assert (self.batch_size > 1, "graph_gather requires batches larger than 1")

    # Obtain the partitions for each of the molecules
    activated_par = tf.dynamic_partition(atom_features, membership,
                                         self.batch_size)

    # Sum over atoms for each molecule
    sparse_reps = [
        tf.reduce_mean(activated, 0, keep_dims=True)
        for activated in activated_par
    ]
    max_reps = [
        tf.reduce_max(activated, 0, keep_dims=True)
        for activated in activated_par
    ]

    # Get the final sparse representations
    sparse_reps = tf.concat(axis=0, values=sparse_reps)
    max_reps = tf.concat(axis=0, values=max_reps)
    mol_features = tf.concat(axis=1, values=[sparse_reps, max_reps])

    if self.activation_fn is not None:
      mol_features = self.activation_fn(mol_features)
    out_tensor = mol_features
    if set_tensors:
      self.out_tensor = out_tensor
    return out_tensor


class BatchNorm(Layer):

  def create_tensor(self, in_layers=None, set_tensors=True, **kwargs):
    inputs = self._get_input_tensors(in_layers)
    parent_tensor = inputs[0]
    out_tensor = tf.layers.batch_normalization(parent_tensor)
    if set_tensors:
      self.out_tensor = out_tensor
    return out_tensor


class BatchNormalization(Layer):

  def __init__(self,
               epsilon=1e-5,
               axis=-1,
               momentum=0.99,
               beta_init='zero',
               gamma_init='one',
               **kwargs):
    self.beta_init = initializations.get(beta_init)
    self.gamma_init = initializations.get(gamma_init)
    self.epsilon = epsilon
    self.axis = axis
    self.momentum = momentum
    super(BatchNormalization, self).__init__(**kwargs)

  def add_weight(self, shape, initializer, name=None):
    initializer = initializations.get(initializer)
    weight = initializer(shape, name=name)
    return weight

  def build(self, input_shape):
    shape = (input_shape[self.axis],)
    self.gamma = self.add_weight(
        shape, initializer=self.gamma_init, name='{}_gamma'.format(self.name))
    self.beta = self.add_weight(
        shape, initializer=self.beta_init, name='{}_beta'.format(self.name))

  def create_tensor(self, in_layers=None, set_tensors=True, **kwargs):
    inputs = self._get_input_tensors(in_layers)
    x = inputs[0]
    input_shape = model_ops.int_shape(x)
    self.build(input_shape)
    m = model_ops.mean(x, axis=-1, keepdims=True)
    std = model_ops.sqrt(
        model_ops.var(x, axis=-1, keepdims=True) + self.epsilon)
    x_normed = (x - m) / (std + self.epsilon)
    x_normed = self.gamma * x_normed + self.beta
    out_tensor = x_normed
    if set_tensors:
      self.out_tensor = out_tensor
    return out_tensor


class WeightedError(Layer):

  def create_tensor(self, in_layers=None, set_tensors=True, **kwargs):
    inputs = self._get_input_tensors(in_layers, True)
    entropy, weights = inputs[0], inputs[1]
    out_tensor = tf.reduce_sum(entropy * weights)
    if set_tensors:
      self.out_tensor = out_tensor
    return out_tensor


class VinaFreeEnergy(Layer):
  """Computes free-energy as defined by Autodock Vina.

  TODO(rbharath): Make this layer support batching.
  """

  def __init__(self,
               N_atoms,
               M_nbrs,
               ndim,
               nbr_cutoff,
               start,
               stop,
               stddev=.3,
               Nrot=1,
               **kwargs):
    self.stddev = stddev
    # Number of rotatable bonds
    # TODO(rbharath): Vina actually sets this per-molecule. See if makes
    # a difference.
    self.Nrot = Nrot
    self.N_atoms = N_atoms
    self.M_nbrs = M_nbrs
    self.ndim = ndim
    self.nbr_cutoff = nbr_cutoff
    self.start = start
    self.stop = stop
    super(VinaFreeEnergy, self).__init__(**kwargs)

  def cutoff(self, d, x):
    out_tensor = tf.where(d < 8, x, tf.zeros_like(x))
    return out_tensor

  def nonlinearity(self, c):
    """Computes non-linearity used in Vina."""
    w = tf.Variable(tf.random_normal((1,), stddev=self.stddev))
    out_tensor = c / (1 + w * self.Nrot)
    return w, out_tensor

  def repulsion(self, d):
    """Computes Autodock Vina's repulsion interaction term."""
    out_tensor = tf.where(d < 0, d**2, tf.zeros_like(d))
    return out_tensor

  def hydrophobic(self, d):
    """Computes Autodock Vina's hydrophobic interaction term."""
    out_tensor = tf.where(d < 0.5,
                          tf.ones_like(d),
                          tf.where(d < 1.5, 1.5 - d, tf.zeros_like(d)))
    return out_tensor

  def hydrogen_bond(self, d):
    """Computes Autodock Vina's hydrogen bond interaction term."""
    out_tensor = tf.where(d < -0.7,
                          tf.ones_like(d),
                          tf.where(d < 0, (1.0 / 0.7) * (0 - d),
                                   tf.zeros_like(d)))
    return out_tensor

  def gaussian_first(self, d):
    """Computes Autodock Vina's first Gaussian interaction term."""
    out_tensor = tf.exp(-(d / 0.5)**2)
    return out_tensor

  def gaussian_second(self, d):
    """Computes Autodock Vina's second Gaussian interaction term."""
    out_tensor = tf.exp(-((d - 3) / 2)**2)
    return out_tensor

  def create_tensor(self, in_layers=None, set_tensors=True, **kwargs):
    """
    Parameters
    ----------
    X: tf.Tensor of shape (N, d)
      Coordinates/features.
    Z: tf.Tensor of shape (N)
      Atomic numbers of neighbor atoms.

    Returns
    -------
    layer: tf.Tensor of shape (B)
      The free energy of each complex in batch
    """
    inputs = self._get_input_tensors(in_layers)
    X = inputs[0]
    Z = inputs[1]

    # TODO(rbharath): This layer shouldn't be neighbor-listing. Make
    # neighbors lists an argument instead of a part of this layer.
    nbr_list = NeighborList(self.N_atoms, self.M_nbrs, self.ndim,
                            self.nbr_cutoff, self.start, self.stop)(X)

    # Shape (N, M)
    dists = InteratomicL2Distances(self.N_atoms, self.M_nbrs,
                                   self.ndim)(X, nbr_list)

    repulsion = self.repulsion(dists)
    hydrophobic = self.hydrophobic(dists)
    hbond = self.hydrogen_bond(dists)
    gauss_1 = self.gaussian_first(dists)
    gauss_2 = self.gaussian_second(dists)

    # Shape (N, M)
    weighted_combo = WeightedLinearCombo()
    interactions = weighted_combo(repulsion, hydrophobic, hbond, gauss_1,
                                  gauss_2)

    # Shape (N, M)
    thresholded = self.cutoff(dists, interactions)

    weight, free_energies = self.nonlinearity(thresholded)
    free_energy = ReduceSum()(free_energies)

    out_tensor = free_energy
    if set_tensors:
      self._record_variable_scope(self.name)
      self.out_tensor = out_tensor
    return out_tensor


class WeightedLinearCombo(Layer):
  """Computes a weighted linear combination of input layers, with the weights defined by trainable variables."""

  def __init__(self, std=.3, **kwargs):
    self.std = std
    super(WeightedLinearCombo, self).__init__(**kwargs)

  def create_tensor(self, in_layers=None, set_tensors=True, **kwargs):
    inputs = self._get_input_tensors(in_layers, True)
    weights = []
    out_tensor = None
    for in_tensor in inputs:
      w = tf.Variable(tf.random_normal([
          1,
      ], stddev=self.std))
      if out_tensor is None:
        out_tensor = w * in_tensor
      else:
        out_tensor += w * in_tensor
    if set_tensors:
      self._record_variable_scope(self.name)
      self.out_tensor = out_tensor
    return out_tensor


class NeighborList(Layer):
  """Computes a neighbor-list in Tensorflow.

  Neighbor-lists (also called Verlet Lists) are a tool for grouping atoms which
  are close to each other spatially

  TODO(rbharath): Make this layer support batching.
  """

  def __init__(self, N_atoms, M_nbrs, ndim, nbr_cutoff, start, stop, **kwargs):
    """
    Parameters
    ----------
    N_atoms: int
      Maximum number of atoms this layer will neighbor-list.
    M_nbrs: int
      Maximum number of spatial neighbors possible for atom.
    ndim: int
      Dimensionality of space atoms live in. (Typically 3D, but sometimes will
      want to use higher dimensional descriptors for atoms).
    nbr_cutoff: float
      Length in Angstroms (?) at which atom boxes are gridded.
    """
    self.N_atoms = N_atoms
    self.M_nbrs = M_nbrs
    self.ndim = ndim
    # Number of grid cells
    n_cells = int(((stop - start) / nbr_cutoff)**ndim)
    self.n_cells = n_cells
    self.nbr_cutoff = nbr_cutoff
    self.start = start
    self.stop = stop
    super(NeighborList, self).__init__(**kwargs)

  def create_tensor(self, in_layers=None, set_tensors=True, **kwargs):
    """Creates tensors associated with neighbor-listing."""
    inputs = self._get_input_tensors(in_layers)
    if len(inputs) != 1:
      raise ValueError("NeighborList can only have one input")
    parent = inputs[0]
    if len(parent.get_shape()) != 2:
      # TODO(rbharath): Support batching
      raise ValueError("Parent tensor must be (num_atoms, ndum)")
    coords = parent
    out_tensor = self.compute_nbr_list(coords)
    if set_tensors:
      self.out_tensor = out_tensor
    return out_tensor

  def compute_nbr_list(self, coords):
    """Get closest neighbors for atoms.

    Needs to handle padding for atoms with no neighbors.

    Parameters
    ----------
    coords: tf.Tensor
      Shape (N_atoms, ndim)

    Returns
    -------
    nbr_list: tf.Tensor
      Shape (N_atoms, M_nbrs) of atom indices
    """
    # Shape (n_cells, ndim)
    cells = self.get_cells()

    # List of length N_atoms, each element of different length uniques_i
    nbrs = self.get_atoms_in_nbrs(coords, cells)
    padding = tf.fill((self.M_nbrs,), -1)
    padded_nbrs = [tf.concat([unique_nbrs, padding], 0) for unique_nbrs in nbrs]

    # List of length N_atoms, each element of different length uniques_i
    # List of length N_atoms, each a tensor of shape
    # (uniques_i, ndim)
    nbr_coords = [tf.gather(coords, atom_nbrs) for atom_nbrs in nbrs]

    # Add phantom atoms that exist far outside the box
    coord_padding = tf.to_float(
        tf.fill((self.M_nbrs, self.ndim), 2 * self.stop))
    padded_nbr_coords = [
        tf.concat([nbr_coord, coord_padding], 0) for nbr_coord in nbr_coords
    ]

    # List of length N_atoms, each of shape (1, ndim)
    atom_coords = tf.split(coords, self.N_atoms)
    # TODO(rbharath): How does distance need to be modified here to
    # account for periodic boundary conditions?
    # List of length N_atoms each of shape (M_nbrs)
    padded_dists = [
        tf.reduce_sum((atom_coord - padded_nbr_coord)**2, axis=1)
        for (atom_coord, padded_nbr_coord
            ) in zip(atom_coords, padded_nbr_coords)
    ]

    padded_closest_nbrs = [
        tf.nn.top_k(-padded_dist, k=self.M_nbrs)[1]
        for padded_dist in padded_dists
    ]

    # N_atoms elts of size (M_nbrs,) each
    padded_neighbor_list = [
        tf.gather(padded_atom_nbrs, padded_closest_nbr)
        for (padded_atom_nbrs, padded_closest_nbr
            ) in zip(padded_nbrs, padded_closest_nbrs)
    ]

    neighbor_list = tf.stack(padded_neighbor_list)

    return neighbor_list

  def get_atoms_in_nbrs(self, coords, cells):
    """Get the atoms in neighboring cells for each cells.

    Returns
    -------
    atoms_in_nbrs = (N_atoms, n_nbr_cells, M_nbrs)
    """
    # Shape (N_atoms, 1)
    cells_for_atoms = self.get_cells_for_atoms(coords, cells)

    # Find M_nbrs atoms closest to each cell
    # Shape (n_cells, M_nbrs)
    closest_atoms = self.get_closest_atoms(coords, cells)

    # Associate each cell with its neighbor cells. Assumes periodic boundary
    # conditions, so does wrapround. O(constant)
    # Shape (n_cells, n_nbr_cells)
    neighbor_cells = self.get_neighbor_cells(cells)

    # Shape (N_atoms, n_nbr_cells)
    neighbor_cells = tf.squeeze(tf.gather(neighbor_cells, cells_for_atoms))

    # Shape (N_atoms, n_nbr_cells, M_nbrs)
    atoms_in_nbrs = tf.gather(closest_atoms, neighbor_cells)

    # Shape (N_atoms, n_nbr_cells*M_nbrs)
    atoms_in_nbrs = tf.reshape(atoms_in_nbrs, [self.N_atoms, -1])

    # List of length N_atoms, each element length uniques_i
    nbrs_per_atom = tf.split(atoms_in_nbrs, self.N_atoms)
    uniques = [
        tf.unique(tf.squeeze(atom_nbrs))[0] for atom_nbrs in nbrs_per_atom
    ]

    # TODO(rbharath): FRAGILE! Uses fact that identity seems to be the first
    # element removed to remove self from list of neighbors. Need to verify
    # this holds more broadly or come up with robust alternative.
    uniques = [unique[1:] for unique in uniques]

    return uniques

  def get_closest_atoms(self, coords, cells):
    """For each cell, find M_nbrs closest atoms.

    Let N_atoms be the number of atoms.

    Parameters
    ----------
    coords: tf.Tensor
      (N_atoms, ndim) shape.
    cells: tf.Tensor
      (n_cells, ndim) shape.

    Returns
    -------
    closest_inds: tf.Tensor
      Of shape (n_cells, M_nbrs)
    """
    N_atoms, n_cells, ndim, M_nbrs = (self.N_atoms, self.n_cells, self.ndim,
                                      self.M_nbrs)
    # Tile both cells and coords to form arrays of size (N_atoms*n_cells, ndim)
    tiled_cells = tf.reshape(
        tf.tile(cells, (1, N_atoms)), (N_atoms * n_cells, ndim))

    # Shape (N_atoms*n_cells, ndim) after tile
    tiled_coords = tf.tile(coords, (n_cells, 1))

    # Shape (N_atoms*n_cells)
    coords_vec = tf.reduce_sum((tiled_coords - tiled_cells)**2, axis=1)
    # Shape (n_cells, N_atoms)
    coords_norm = tf.reshape(coords_vec, (n_cells, N_atoms))

    # Find k atoms closest to this cell. Notice negative sign since
    # tf.nn.top_k returns *largest* not smallest.
    # Tensor of shape (n_cells, M_nbrs)
    closest_inds = tf.nn.top_k(-coords_norm, k=M_nbrs)[1]

    return closest_inds

  def get_cells_for_atoms(self, coords, cells):
    """Compute the cells each atom belongs to.

    Parameters
    ----------
    coords: tf.Tensor
      Shape (N_atoms, ndim)
    cells: tf.Tensor
      (n_cells, ndim) shape.
    Returns
    -------
    cells_for_atoms: tf.Tensor
      Shape (N_atoms, 1)
    """
    N_atoms, n_cells, ndim = self.N_atoms, self.n_cells, self.ndim
    n_cells = int(n_cells)
    # Tile both cells and coords to form arrays of size (N_atoms*n_cells, ndim)
    tiled_cells = tf.tile(cells, (N_atoms, 1))

    # Shape (N_atoms*n_cells, 1) after tile
    tiled_coords = tf.reshape(
        tf.tile(coords, (1, n_cells)), (n_cells * N_atoms, ndim))
    coords_vec = tf.reduce_sum((tiled_coords - tiled_cells)**2, axis=1)
    coords_norm = tf.reshape(coords_vec, (N_atoms, n_cells))

    closest_inds = tf.nn.top_k(-coords_norm, k=1)[1]
    return closest_inds

  def _get_num_nbrs(self):
    """Get number of neighbors in current dimensionality space."""
    ndim = self.ndim
    if ndim == 1:
      n_nbr_cells = 3
    elif ndim == 2:
      # 9 neighbors in 2-space
      n_nbr_cells = 9
    # TODO(rbharath): Shoddy handling of higher dimensions...
    elif ndim >= 3:
      # Number of cells for cube in 3-space is
      n_nbr_cells = 27  # (26 faces on Rubik's cube for example)
    return n_nbr_cells

  def get_neighbor_cells(self, cells):
    """Compute neighbors of cells in grid.

    # TODO(rbharath): Do we need to handle periodic boundary conditions
    properly here?
    # TODO(rbharath): This doesn't handle boundaries well. We hard-code
    # looking for n_nbr_cells neighbors, which isn't right for boundary cells in
    # the cube.

    Parameters
    ----------
    cells: tf.Tensor
      (n_cells, ndim) shape.
    Returns
    -------
    nbr_cells: tf.Tensor
      (n_cells, n_nbr_cells)
    """
    ndim, n_cells = self.ndim, self.n_cells
    n_nbr_cells = self._get_num_nbrs()
    # Tile cells to form arrays of size (n_cells*n_cells, ndim)
    # Two tilings (a, b, c, a, b, c, ...) vs. (a, a, a, b, b, b, etc.)
    # Tile (a, a, a, b, b, b, etc.)
    tiled_centers = tf.reshape(
        tf.tile(cells, (1, n_cells)), (n_cells * n_cells, ndim))
    # Tile (a, b, c, a, b, c, ...)
    tiled_cells = tf.tile(cells, (n_cells, 1))

    coords_vec = tf.reduce_sum((tiled_centers - tiled_cells)**2, axis=1)
    coords_norm = tf.reshape(coords_vec, (n_cells, n_cells))
    closest_inds = tf.nn.top_k(-coords_norm, k=n_nbr_cells)[1]

    return closest_inds

  def get_cells(self):
    """Returns the locations of all grid points in box.

    Suppose start is -10 Angstrom, stop is 10 Angstrom, nbr_cutoff is 1.
    Then would return a list of length 20^3 whose entries would be
    [(-10, -10, -10), (-10, -10, -9), ..., (9, 9, 9)]

    Returns
    -------
    cells: tf.Tensor
      (n_cells, ndim) shape.
    """
    start, stop, nbr_cutoff = self.start, self.stop, self.nbr_cutoff
    mesh_args = [tf.range(start, stop, nbr_cutoff) for _ in range(self.ndim)]
    return tf.to_float(
        tf.reshape(
            tf.transpose(tf.stack(tf.meshgrid(*mesh_args))), (self.n_cells,
                                                              self.ndim)))


class Dropout(Layer):

  def __init__(self, dropout_prob, **kwargs):
    self.dropout_prob = dropout_prob
    super(Dropout, self).__init__(**kwargs)

  def create_tensor(self, in_layers=None, set_tensors=True, **kwargs):
    inputs = self._get_input_tensors(in_layers)
    parent_tensor = inputs[0]
    keep_prob = 1.0 - self.dropout_prob * kwargs['training']
    out_tensor = tf.nn.dropout(parent_tensor, keep_prob)
    if set_tensors:
      self.out_tensor = out_tensor
    return out_tensor


class WeightDecay(Layer):
  """Apply a weight decay penalty.

  The input should be the loss value.  This layer adds a weight decay penalty to it
  and outputs the sum.
  """

  def __init__(self, penalty, penalty_type, **kwargs):
    """Create a weight decay penalty layer.

    Parameters
    ----------
    penalty: float
      magnitude of the penalty term
    penalty_type: str
      type of penalty to compute, either 'l1' or 'l2'
    """
    self.penalty = penalty
    self.penalty_type = penalty_type
    super(WeightDecay, self).__init__(**kwargs)

  def create_tensor(self, in_layers=None, set_tensors=True, **kwargs):
    inputs = self._get_input_tensors(in_layers)
    parent_tensor = inputs[0]
    out_tensor = parent_tensor + model_ops.weight_decay(self.penalty_type,
                                                        self.penalty)
    if set_tensors:
      self.out_tensor = out_tensor
    return out_tensor


class AtomicConvolution(Layer):

  def __init__(self,
               atom_types=None,
               radial_params=list(),
               boxsize=None,
               **kwargs):
    """Atomic convoluation layer

    N = max_num_atoms, M = max_num_neighbors, B = batch_size, d = num_features
    l = num_radial_filters * num_atom_types

    Parameters
    ----------

    atom_types: list or None
      Of length a, where a is number of atom types for filtering.
    radial_params: list
      Of length l, where l is number of radial filters learned.
    boxsize: float or None
      Simulation box length [Angstrom].

    """
    self.boxsize = boxsize
    self.radial_params = radial_params
    self.atom_types = atom_types
    super(AtomicConvolution, self).__init__(**kwargs)

  def create_tensor(self, in_layers=None, set_tensors=True, **kwargs):
    """
    Parameters
    ----------
    X: tf.Tensor of shape (B, N, d)
      Coordinates/features.
    Nbrs: tf.Tensor of shape (B, N, M)
      Neighbor list.
    Nbrs_Z: tf.Tensor of shape (B, N, M)
      Atomic numbers of neighbor atoms.

    Returns
    -------
    layer: tf.Tensor of shape (B, N, l)
      A new tensor representing the output of the atomic conv layer
    """
    inputs = self._get_input_tensors(in_layers)
    X = inputs[0]
    Nbrs = tf.to_int32(inputs[1])
    Nbrs_Z = inputs[2]

    # N: Maximum number of atoms
    # M: Maximum number of neighbors
    # d: Number of coordinates/features/filters
    # B: Batch Size
    N = X.get_shape()[-2].value
    d = X.get_shape()[-1].value
    M = Nbrs.get_shape()[-1].value
    B = X.get_shape()[0].value

    D = self.distance_tensor(X, Nbrs, self.boxsize, B, N, M, d)
    R = self.distance_matrix(D)
    sym = []
    rsf_zeros = tf.zeros((B, N, M))
    for param in self.radial_params:

      # We apply the radial pooling filter before atom type conv
      # to reduce computation
      param_variables, rsf = self.radial_symmetry_function(R, *param)

      if not self.atom_types:
        cond = tf.not_equal(Nbrs_Z, 0.0)
        sym.append(tf.reduce_sum(tf.where(cond, rsf, rsf_zeros), 2))
      else:
        for j in range(len(self.atom_types)):
          cond = tf.equal(Nbrs_Z, self.atom_types[j])
          sym.append(tf.reduce_sum(tf.where(cond, rsf, rsf_zeros), 2))

    layer = tf.stack(sym)
    layer = tf.transpose(layer, [1, 2, 0])  # (l, B, N) -> (B, N, l)
    m, v = tf.nn.moments(layer, axes=[0])
    out_tensor = tf.nn.batch_normalization(layer, m, v, None, None, 1e-3)
    if set_tensors:
      self._record_variable_scope(self.name)
      self.out_tensor = out_tensor
    return out_tensor

  def radial_symmetry_function(self, R, rc, rs, e):
    """Calculates radial symmetry function.

    B = batch_size, N = max_num_atoms, M = max_num_neighbors, d = num_filters

    Parameters
    ----------
    R: tf.Tensor of shape (B, N, M)
      Distance matrix.
    rc: float
      Interaction cutoff [Angstrom].
    rs: float
      Gaussian distance matrix mean.
    e: float
      Gaussian distance matrix width.

    Returns
    -------
    retval: tf.Tensor of shape (B, N, M)
      Radial symmetry function (before summation)

    """

    with tf.name_scope(None, "NbrRadialSymmetryFunction", [rc, rs, e]):
      rc = tf.Variable(rc)
      rs = tf.Variable(rs)
      e = tf.Variable(e)
      K = self.gaussian_distance_matrix(R, rs, e)
      FC = self.radial_cutoff(R, rc)
    return [rc, rs, e], tf.multiply(K, FC)

  def radial_cutoff(self, R, rc):
    """Calculates radial cutoff matrix.

    B = batch_size, N = max_num_atoms, M = max_num_neighbors

    Parameters
    ----------
      R [B, N, M]: tf.Tensor
        Distance matrix.
      rc: tf.Variable
        Interaction cutoff [Angstrom].

    Returns
    -------
      FC [B, N, M]: tf.Tensor
        Radial cutoff matrix.

    """

    T = 0.5 * (tf.cos(np.pi * R / (rc)) + 1)
    E = tf.zeros_like(T)
    cond = tf.less_equal(R, rc)
    FC = tf.where(cond, T, E)
    return FC

  def gaussian_distance_matrix(self, R, rs, e):
    """Calculates gaussian distance matrix.

    B = batch_size, N = max_num_atoms, M = max_num_neighbors

    Parameters
    ----------
      R [B, N, M]: tf.Tensor
        Distance matrix.
      rs: tf.Variable
        Gaussian distance matrix mean.
      e: tf.Variable
        Gaussian distance matrix width (e = .5/std**2).

    Returns
    -------
      retval [B, N, M]: tf.Tensor
        Gaussian distance matrix.

    """

    return tf.exp(-e * (R - rs)**2)

  def distance_tensor(self, X, Nbrs, boxsize, B, N, M, d):
    """Calculates distance tensor for batch of molecules.

    B = batch_size, N = max_num_atoms, M = max_num_neighbors, d = num_features

    Parameters
    ----------
    X: tf.Tensor of shape (B, N, d)
      Coordinates/features tensor.
    Nbrs: tf.Tensor of shape (B, N, M)
      Neighbor list tensor.
    boxsize: float or None
      Simulation box length [Angstrom].

    Returns
    -------
    D: tf.Tensor of shape (B, N, M, d)
      Coordinates/features distance tensor.

    """
    atom_tensors = tf.unstack(X, axis=1)
    nbr_tensors = tf.unstack(Nbrs, axis=1)
    D = []
    if boxsize is not None:
      for atom, atom_tensor in enumerate(atom_tensors):
        nbrs = self.gather_neighbors(X, nbr_tensors[atom], B, N, M, d)
        nbrs_tensors = tf.unstack(nbrs, axis=1)
        for nbr, nbr_tensor in enumerate(nbrs_tensors):
          _D = tf.subtract(nbr_tensor, atom_tensor)
          _D = tf.subtract(_D, boxsize * tf.round(tf.div(_D, boxsize)))
          D.append(_D)
    else:
      for atom, atom_tensor in enumerate(atom_tensors):
        nbrs = self.gather_neighbors(X, nbr_tensors[atom], B, N, M, d)
        nbrs_tensors = tf.unstack(nbrs, axis=1)
        for nbr, nbr_tensor in enumerate(nbrs_tensors):
          _D = tf.subtract(nbr_tensor, atom_tensor)
          D.append(_D)
    D = tf.stack(D)
    D = tf.transpose(D, perm=[1, 0, 2])
    D = tf.reshape(D, [B, N, M, d])
    return D

  def gather_neighbors(self, X, nbr_indices, B, N, M, d):
    """Gathers the neighbor subsets of the atoms in X.

    B = batch_size, N = max_num_atoms, M = max_num_neighbors, d = num_features

    Parameters
    ----------
    X: tf.Tensor of shape (B, N, d)
      Coordinates/features tensor.
    atom_indices: tf.Tensor of shape (B, M)
      Neighbor list for single atom.

    Returns
    -------
    neighbors: tf.Tensor of shape (B, M, d)
      Neighbor coordinates/features tensor for single atom.

    """

    example_tensors = tf.unstack(X, axis=0)
    example_nbrs = tf.unstack(nbr_indices, axis=0)
    all_nbr_coords = []
    for example, (example_tensor,
                  example_nbr) in enumerate(zip(example_tensors, example_nbrs)):
      nbr_coords = tf.gather(example_tensor, example_nbr)
      all_nbr_coords.append(nbr_coords)
    neighbors = tf.stack(all_nbr_coords)
    return neighbors

  def distance_matrix(self, D):
    """Calcuates the distance matrix from the distance tensor

    B = batch_size, N = max_num_atoms, M = max_num_neighbors, d = num_features

    Parameters
    ----------
    D: tf.Tensor of shape (B, N, M, d)
      Distance tensor.

    Returns
    -------
    R: tf.Tensor of shape (B, N, M)
       Distance matrix.

    """

    R = tf.reduce_sum(tf.multiply(D, D), 3)
    R = tf.sqrt(R)
    return R<|MERGE_RESOLUTION|>--- conflicted
+++ resolved
@@ -585,13 +585,8 @@
     if set_tensors:
       self.out_tensor = out_tensor
     return out_tensor
-<<<<<<< HEAD
-    
-    
-=======
-
-
->>>>>>> 0041dbf3
+
+
 class Constant(Layer):
   """Output a constant value."""
 
